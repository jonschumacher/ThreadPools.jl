name = "ThreadPools"
uuid = "b189fb0b-2eb5-4ed4-bc0c-d34c51242431"
authors = ["Trey Roessig <roessig.trey@gmail.com"]
<<<<<<< HEAD
version = "0.1.1"
=======
version = "0.2.0"

[deps]
Printf = "de0858da-6303-5e67-8744-51eddeeeb8d7"
>>>>>>> 0c4b6ed7

[compat]
julia = "1.3"<|MERGE_RESOLUTION|>--- conflicted
+++ resolved
@@ -1,14 +1,10 @@
 name = "ThreadPools"
 uuid = "b189fb0b-2eb5-4ed4-bc0c-d34c51242431"
 authors = ["Trey Roessig <roessig.trey@gmail.com"]
-<<<<<<< HEAD
-version = "0.1.1"
-=======
 version = "0.2.0"
 
 [deps]
 Printf = "de0858da-6303-5e67-8744-51eddeeeb8d7"
->>>>>>> 0c4b6ed7
 
 [compat]
 julia = "1.3"