
const MaybeTask = Union{Nothing, Task}


"""
    ThreadPool(allow_primary=false)

The main ThreadPool object. Its API mimics that of a `Channel{Task}`, but each
submitted task is executed on a different thread.  If `allow_primary` is true, 
the assigned thread might be the primary, which will interfere with future 
thread management for the duration of any heavy-computational (blocking)
processes.  If it is false, all assigned threads will be off of the primary.
Each thread will only be allowed one Task at a time, but each thread will 
backfill with the next queued Task immediately on completion of the previous,
without regard to how bust the other threads may be.  
"""
mutable struct ThreadPool
    inq  :: Channel{Task}
    outq :: Channel{Task}
    cnt  :: Threads.Atomic{Int}

<<<<<<< HEAD
    ThreadPool(allow_primary=false) = begin
=======
    ThreadPool(allow_primary=false, handler=_default_handler) = begin
>>>>>>> 0c4b6ed7
        allow_primary = allow_primary || Threads.nthreads() == 1
        N = Threads.nthreads() - (allow_primary ? 0 : 1)
        pool = new(Channel{Task}(N), Channel{Task}(N), Threads.Atomic{Int}(0))
        Threads.@threads for i in 1:Threads.nthreads()
            if allow_primary || Threads.threadid() > 1
                @async handler(pool)
            end
        end
        return pool
    end
end

function _default_handler(pool::ThreadPool)
    for t in pool.inq
        schedule(t)
        wait(t)
        put!(pool.outq, t)
        Threads.atomic_sub!(pool.cnt, 1)
    end
end

function finalize(pool::ThreadPool)
    close(pool)
end

"""
    Base.put!(pool::ThreadPool, t::Task)

Put the task `t` into the pool, blocking until the pool has
an available thread.
"""
function Base.put!(pool::ThreadPool, t::Task)
    Threads.atomic_add!(pool.cnt, 1)    
    put!(pool.inq, t)
end


"""
    Base.put!(pool::ThreadPool, fn::Function, args...)
    Base.put!(fn::Function, pool::ThreadPool, args...)

Creates a task that runs `fn(args...)` and adds it to the pool, blocking 
until the pool has an available thread.
"""
Base.put!(pool::ThreadPool, fn::Function, args...) = Base.put!(pool, Task(()->fn(args...)))
Base.put!(fn::Function, pool::ThreadPool, args...) = Base.put!(pool, Task(()->fn(args...)))


"""
    Base.take!(pool::ThreadPool) -> Task

Takes the next available completed task from the pool, blocking until a
task is available.  
"""
Base.take!(pool::ThreadPool) = fetch(take!(pool.outq))


"""
    Base.close(pool::ThreadPool)

Shuts down the pool, closing the internal thread handlers.  It is safe
to issue this command after all Tasks have been submitted, regardless of
the Task completion status. If issued while the pool is still active, it 
will `yield` until all tasks have been completed. 
"""
function Base.close(pool::ThreadPool)
    close(pool.inq)
    while pool.cnt[] > 0
        sleep(0.1)
        yield()
    end
    close(pool.outq)
end


"""
    Base.iterate(pool::ThreadPool[, state])

Iterates over the completed Tasks, grabbing the next one available
and ending when the pool has been `close`ed.
"""
Base.iterate(pool::ThreadPool, state=nothing) = iterate(pool.outq, state)
Base.IteratorSize(::ThreadPool) = Base.SizeUnknown()
Base.eltype(::ThreadPool) = Task


"""
    ThreadPools.isactive(pool::ThreadPool)

Returns `true` if there are queued Tasks anywhere in the pool, either
awaiting execution, executing, or waiting to be retrieved.
"""
isactive(pool::ThreadPool) = isready(pool.inq) || isready(pool.outq) || pool.cnt[] > 0



#############################
# Result Iterator
#############################

struct ResultIterator
    pool :: ThreadPool
end

"""
    results(pool::ThreadPool) -> result iterator

Returns an iterator over the `fetch`ed results of the pooled tasks.

# Example

```julia
julia> pool = ThreadPool();

julia> @async begin
         for i in 1:4
           put!(pool, x -> 2*x, i)
         end
         close(pool)
       end;

julia> for r in results(pool)
         println(r)
       end
6
2
4
8
```
Note that the execution order across the threads is not guaranteed.
"""
results(pool::ThreadPool) = ResultIterator(pool)

function Base.iterate(itr::ResultIterator, state=nothing)
    x = iterate(itr.pool.outq, state)
    isnothing(x) && return nothing
    return fetch(x[1]), nothing
end

Base.IteratorSize(::ResultIterator) = Base.SizeUnknown()
Base.IteratorEltype(::ResultIterator) = Base.EltypeUnknown() 
<|MERGE_RESOLUTION|>--- conflicted
+++ resolved
@@ -19,11 +19,8 @@
     outq :: Channel{Task}
     cnt  :: Threads.Atomic{Int}
 
-<<<<<<< HEAD
-    ThreadPool(allow_primary=false) = begin
-=======
     ThreadPool(allow_primary=false, handler=_default_handler) = begin
->>>>>>> 0c4b6ed7
+        allow_primary = allow_primary || Threads.nthreads() == 1
         allow_primary = allow_primary || Threads.nthreads() == 1
         N = Threads.nthreads() - (allow_primary ? 0 : 1)
         pool = new(Channel{Task}(N), Channel{Task}(N), Threads.Atomic{Int}(0))
